--- conflicted
+++ resolved
@@ -62,7 +62,6 @@
         self.pinecone_api_key = os.getenv("PINECONE_API_KEY")
         self.pinecone_region = os.getenv("PINECONE_ENV")
 
-<<<<<<< HEAD
         self.weaviate_host  = os.getenv("WEAVIATE_HOST")
         self.weaviate_port = os.getenv("WEAVIATE_PORT")
         self.weaviate_protocol = os.getenv("WEAVIATE_PROTOCOL", "http")
@@ -72,11 +71,10 @@
         self.weaviate_embedded_path = os.getenv("WEAVIATE_EMBEDDED_PATH")
         self.weaviate_api_key = os.getenv("WEAVIATE_API_KEY", None)
         self.use_weaviate_embedded = os.getenv("USE_WEAVIATE_EMBEDDED", "False") == "True"
-=======
+
         # milvus configuration, e.g., localhost:19530.
         self.milvus_addr = os.getenv("MILVUS_ADDR", "localhost:19530")
         self.milvus_collection = os.getenv("MILVUS_COLLECTION", "autogpt")
->>>>>>> 5dfdb2e2
 
         self.image_provider = os.getenv("IMAGE_PROVIDER")
         self.huggingface_api_token = os.getenv("HUGGINGFACE_API_TOKEN")
