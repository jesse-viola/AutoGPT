--- conflicted
+++ resolved
@@ -349,9 +349,6 @@
 
 # python autogpt/data_ingestion.py --dir seed_data --init --overlap 200 --max_length 1000
 ```
-<<<<<<< HEAD
-python scripts/main.py --continuous
-=======
 
 This script located at autogpt/data_ingestion.py, allows you to ingest files into memory and pre-seed it before running Auto-GPT. 
 
@@ -390,7 +387,6 @@
 
 ```bash
 python -m autogpt --speak --continuous
->>>>>>> 60881ed8
 ```
 
 2. To exit the program, press Ctrl + C
