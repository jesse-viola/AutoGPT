--- conflicted
+++ resolved
@@ -12,11 +12,7 @@
 def test_generate_aiconfig_automatic_default(patched_api_requestor, config):
     user_inputs = [""]
     with patch("autogpt.utils.session.prompt", side_effect=user_inputs):
-<<<<<<< HEAD
-        ai_config = prompt_user()
-=======
         ai_config = prompt_user(config)
->>>>>>> 76320677
 
     assert isinstance(ai_config, AIConfig)
     assert ai_config.ai_name is not None
@@ -49,11 +45,7 @@
         "",
     ]
     with patch("autogpt.utils.session.prompt", side_effect=user_inputs):
-<<<<<<< HEAD
-        ai_config = prompt_user()
-=======
         ai_config = prompt_user(config)
->>>>>>> 76320677
 
     assert isinstance(ai_config, AIConfig)
     assert ai_config.ai_name == "Chef-GPT"
@@ -74,11 +66,7 @@
         "",
     ]
     with patch("autogpt.utils.session.prompt", side_effect=user_inputs):
-<<<<<<< HEAD
-        ai_config = prompt_user()
-=======
         ai_config = prompt_user(config)
->>>>>>> 76320677
 
     assert isinstance(ai_config, AIConfig)
     assert ai_config.ai_name == "Chef-GPT"
